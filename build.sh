# NOTE: THIS SCRIPT IS SUPPOSED TO RUN IN A POSIX SHELL

ORIG_CWD="$(pwd)" || exit 1
cd "$(dirname "$0")" || exit 1
REALM_OBJC_HOME="$(pwd)" || exit 1


# load command functions
if [ common_funcs.sh ]; then
    . $REALM_OBJC_HOME/common_funcs.sh
else
    echo "Cannot load common functions."
    exit 1
fi


MODE="$1"
[ $# -gt 0 ] && shift


IPHONE_PLATFORMS="iPhoneOS iPhoneSimulator"
IPHONE_DIR="iphone-lib"


word_list_append()
{
    local list_name new_word list
    list_name="$1"
    new_word="$2"
    list="$(eval "printf \"%s\\n\" \"\${$list_name}\"")" || return 1
    if [ "$list" ]; then
        eval "$list_name=\"\$list \$new_word\""
    else
        eval "$list_name=\"\$new_word\""
    fi
    return 0
}

word_list_prepend()
{
    local list_name new_word list
    list_name="$1"
    new_word="$2"
    list="$(eval "printf \"%s\\n\" \"\${$list_name}\"")" || return 1
    if [ "$list" ]; then
        eval "$list_name=\"\$new_word \$list\""
    else
        eval "$list_name=\"\$new_word\""
    fi
    return 0
}

path_list_prepend()
{
    local list_name new_path list
    list_name="$1"
    new_path="$2"
    list="$(eval "printf \"%s\\n\" \"\${$list_name}\"")" || return 1
    if [ "$list" ]; then
        eval "$list_name=\"\$new_path:\$list\""
    else
        eval "$list_name=\"\$new_path\""
    fi
    return 0
}



# Setup OS specific stuff
OS="$(uname)" || exit 1
MAKE="make"
NUM_PROCESSORS=""
if [ "$OS" = "Darwin" ]; then
    NUM_PROCESSORS="$(sysctl -n hw.ncpu)" || exit 1
else
    if [ -r "/proc/cpuinfo" ]; then
        NUM_PROCESSORS="$(cat /proc/cpuinfo | grep -E 'processor[[:space:]]*:' | wc -l)" || exit 1
    fi
fi
if [ "$NUM_PROCESSORS" ]; then
    word_list_prepend MAKEFLAGS "-j$NUM_PROCESSORS" || exit 1
    export MAKEFLAGS
fi


find_iphone_sdk()
{
    local platform_home sdks version path x version2 sorted highest ambiguous
    platform_home="$1"
    sdks="$platform_home/Developer/SDKs"
    version=""
    dir=""
    ambiguous=""
    cd "$sdks" || return 1
    for x in *; do
        settings="$sdks/$x/SDKSettings"
        version2="$(defaults read "$sdks/$x/SDKSettings" Version)" || return 1
        if ! printf "%s\n" "$version2" | grep -q '^[0-9][0-9]*\(\.[0-9][0-9]*\)\{0,3\}$'; then
            echo "Uninterpretable 'Version' '$version2' in '$settings'" 1>&2
            return 1
        fi
        if [ "$version" ]; then
            sorted="$(printf "%s\n%s\n" "$version" "$version2" | sort -t . -k 1,1nr -k 2,2nr -k 3,3nr -k 4,4nr)" || return 1
            highest="$(printf "%s\n" "$sorted" | head -n 1)" || return 1
            if [ "$highest" = "$version2" ]; then
                if [ "$highest" = "$version" ]; then
                    ambiguous="1"
                else
                    version="$version2"
                    dir="$x"
                    ambiguous=""
                fi
            fi
        else
            version="$version2"
            dir="$x"
        fi
    done
    if [ "$ambiguous" ]; then
        echo "Ambiguous highest SDK version '$version' in '$sdks'" 1>&2
        return 1
    fi
    printf "%s\n" "$dir"
}


CONFIG_MK="src/config.mk"

require_config()
{
    cd "$REALM_OBJC_HOME" || return 1
    if ! [ -e "$CONFIG_MK" ]; then
        cat 1>&2 <<EOF
ERROR: Found no configuration!
You need to run 'sh build.sh config [PREFIX]'.
EOF
        return 1
    fi
    echo "Using existing configuration in $CONFIG_MK:"
    cat "$CONFIG_MK" | sed 's/^/    /' || return 1
}

auto_configure()
{
    cd "$REALM_OBJC_HOME" || return 1
    if [ -e "$CONFIG_MK" ]; then
        require_config || return 1
    else
        echo "No configuration found. Running 'sh build.sh config' for you."
        sh build.sh config || return 1
    fi
}

get_config_param()
{
    local name line value
    name="$1"
    cd "$REALM_OBJC_HOME" || return 1
    if ! [ -e "$CONFIG_MK" ]; then
        cat 1>&2 <<EOF
ERROR: Found no configuration!
You need to run 'sh build.sh config [PREFIX]'.
EOF
        return 1
    fi
    if ! line="$(grep "^$name *=" "$CONFIG_MK")"; then
        cat 1>&2 <<EOF
ERROR: Failed to read configuration parameter '$name'.
Maybe you need to rerun 'sh build.sh config [PREFIX]'.
EOF
        return 1
    fi
    value="$(printf "%s\n" "$line" | cut -d= -f2-)" || return 1
    value="$(printf "%s\n" "$value" | sed 's/^ *//')" || return 1
    printf "%s\n" "$value"
}



case "$MODE" in

    "config")
        install_prefix="$1"
        if ! [ "$install_prefix" ]; then
            install_prefix="/usr/local"
        fi

        # See
        # http://www.gc3.uzh.ch/blog/Compile_a_Objective-C_application_on_Ubuntu___40__Hobbes_instance__41__
        # for a possible way of getting it to work on Linux when
        # compiling with Clang.
        if [ "$OS" != "Darwin" ]; then
            echo "ERROR: Currently, the Objective-C extension is only available on Mac OS X" 1>&2
            exit 1
        fi

        install_exec_prefix="$(NO_CONFIG_MK="1" $MAKE --no-print-directory prefix="$install_prefix" get-exec-prefix)" || exit 1
        install_includedir="$(NO_CONFIG_MK="1" $MAKE --no-print-directory prefix="$install_prefix" get-includedir)"   || exit 1
        install_bindir="$(NO_CONFIG_MK="1" $MAKE --no-print-directory prefix="$install_prefix" get-bindir)"           || exit 1
        install_libdir="$(NO_CONFIG_MK="1" $MAKE --no-print-directory prefix="$install_prefix" get-libdir)"           || exit 1
        install_libexecdir="$(NO_CONFIG_MK="1" $MAKE --no-print-directory prefix="$install_prefix" get-libexecdir)"   || exit 1

        # Find Realm
        if [ -z "$REALM_CONFIG" ]; then
            REALM_CONFIG="tightdb-config"
        fi
        if printf "%s\n" "$REALM_CONFIG" | grep -q '^/'; then
            if ! [ -x "$REALM_CONFIG" ]; then
                realm_abort "ERROR: Realm config-program '$REALM_CONFIG' does not exist" "Cannot find '$REALM_CONFIG' - skipping"
            fi
            realm_config_cmd="$REALM_CONFIG"
        elif ! realm_config_cmd="$(which "$REALM_CONFIG" 2>/dev/null)"; then
            realm_abort "ERROR: Realm config-program '$REALM_CONFIG' not found in PATH" "Cannot find '$REALM_CONFIG' - skipping"
        fi
        realm_config_dbg_cmd="$realm_config_cmd-dbg"
        if ! [ -x "$realm_config_dbg_cmd" ]; then
            realm_abort "ERROR: Realm config-program '$realm_config_dbg_cmd' not found" "Cannot find '$realm_config_dbg_cmd' - skipping"
        fi
        realm_version="$($realm_config_cmd --version)"       || exit 1

        realm_cflags="$($realm_config_cmd --cflags)"         || exit 1
        realm_cflags_dbg="$($realm_config_dbg_cmd --cflags)" || exit 1
        realm_ldflags="$($realm_config_cmd --libs)"          || exit 1
        realm_ldflags_dbg="$($realm_config_dbg_cmd --libs)"  || exit 1

        realm_includedir="$($realm_config_cmd --includedir)" || exit 1
        realm_libdir="$($realm_config_cmd --libdir)"         || exit 1
        realm_rpath="$realm_libdir"

        # `TIGHTDB_DIST_INCLUDEDIR` and `TIGHTDB_DIST_LIBDIR` are set
        # when configuration occurs in the context of a distribution
        # package.
        if [ "$TIGHTDB_DIST_INCLUDEDIR" ] && [ "$TIGHTDB_DIST_LIBDIR" ]; then
            realm_includedir="$TIGHTDB_DIST_INCLUDEDIR"
            realm_libdir="$TIGHTDB_DIST_LIBDIR"
        else
            realm_includedir="$($realm_config_cmd --includedir)" || exit 1
            realm_libdir="$($realm_config_cmd --libdir)"         || exit 1
        fi
        realm_rpath="$($realm_config_cmd --libdir)" || exit 1

        cflags="-I$realm_includedir"
        ldflags="-L$realm_libdir -Wl,-rpath,$realm_rpath"
        word_list_prepend "realm_cflags"      "$cflags"   || exit 1
        word_list_prepend "realm_cflags_dbg"  "$cflags"   || exit 1
        word_list_prepend "realm_ldflags"     "$ldflags"  || exit 1
        word_list_prepend "realm_ldflags_dbg" "$ldflags"  || exit 1

        # Find Xcode
        xcode_home="none"
        arm64_supported=""
        if [ "$OS" = "Darwin" ]; then
            if path="$(xcode-select --print-path 2>/dev/null)"; then
                xcode_home="$path"
            fi
            xcodebuild="$xcode_home/usr/bin/xcodebuild"
            version="$("$xcodebuild" -version)" || exit 1
            version="$(printf "%s" "$version" | grep -E '^Xcode +[0-9]+\.[0-9]' | head -n1)"
            version="$(printf "%s" "$version" | sed 's/^Xcode *\([0-9A-Z_.-]*\).*$/\1/')" || exit 1
            if ! printf "%s" "$version" | grep -q -E '^[0-9]+(\.[0-9]+)+$'; then
                echo "Failed to determine Xcode version using \`$xcodebuild -version\`" 1>&2
                exit 1
            fi
            major="$(printf "%s" "$version" | cut -d. -f1)" || exit 1
            if [ "$major" -ge "5" ]; then
                arm64_supported="1"
            fi
        fi

        # Find iPhone SDKs
        iphone_sdks=""
        iphone_sdks_avail="no"
        if [ "$xcode_home" != "none" ]; then
            # Xcode provides the iPhoneOS SDK
            iphone_sdks_avail="yes"
            for x in $IPHONE_PLATFORMS; do
                platform_home="$xcode_home/Platforms/$x.platform"
                if ! [ -e "$platform_home/Info.plist" ]; then
                    realm_echo "Failed to find '$platform_home/Info.plist'"
                    iphone_sdks_avail="no"
                else
                    sdk="$(find_iphone_sdk "$platform_home")" || exit 1
                    if ! [ "$sdk" ]; then
                        realm_echo "Found no SDKs in '$platform_home'"
                        iphone_sdks_avail="no"
                    else
                        if [ "$x" = "iPhoneSimulator" ]; then
                            archs="i386,x86_64"
                        elif [  "$x" = "iPhoneOS" ]; then
                            archs="armv7,armv7s"
                            if [ "$arm64_supported" ]; then
                                archs="$archs,arm64"
                            fi
                        else
                            continue
                        fi
                        word_list_append "iphone_sdks" "$x:$sdk:$archs" || exit 1
                    fi
                fi
            done
        fi

        iphone_core_lib="none"
        if [ "$REALM_IPHONE_CORE_LIB" ]; then
            iphone_core_lib="$REALM_IPHONE_CORE_LIB"
            if ! printf "%s\n" "$iphone_core_lib" | grep -q '^/'; then
                iphone_core_lib="$ORIG_CWD/$iphone_core_lib"
            fi
        elif [ -e "../tightdb/build.sh" ]; then
            path="$(cd "../tightdb" || return 1; pwd)" || exit 1
            iphone_core_lib="$path/$IPHONE_DIR"
        else
            realm_echo "Could not find home of Realm core library built for iPhone"
        fi

	touch "$CONFIG_MK" || { echo "Can't overwrite $CONFIG_MK."; exit 1; }

        cat >"$CONFIG_MK" <<EOF
INSTALL_PREFIX      = $install_prefix
INSTALL_EXEC_PREFIX = $install_exec_prefix
INSTALL_INCLUDEDIR  = $install_includedir
INSTALL_BINDIR      = $install_bindir
INSTALL_LIBDIR      = $install_libdir
INSTALL_LIBEXECDIR  = $install_libexecdir
REALM_CONFIG        = $realm_config_cmd
REALM_VERSION       = $realm_version
REALM_CFLAGS        = $realm_cflags
REALM_CFLAGS_DBG    = $realm_cflags_dbg
REALM_LDFLAGS       = $realm_ldflags
REALM_LDFLAGS_DBG   = $realm_ldflags_dbg
XCODE_HOME          = $xcode_home
IPHONE_SDKS         = ${iphone_sdks:-none}
IPHONE_SDKS_AVAIL   = $iphone_sdks_avail
IPHONE_CORE_LIB     = $iphone_core_lib
EOF
        if ! [ "$INTERACTIVE" ]; then
            echo "New configuration in $CONFIG_MK:"
            cat "$CONFIG_MK" | sed 's/^/    /' || exit 1
            echo "Done configuring"
        fi
        exit 0
        ;;

    "get-version")
        version_file="src/realm/objc/RLMVersion.h"
        realm_version_major="$(grep REALM_VERSION_MAJOR $version_file | awk '{print $3}' | tr -d ";")" || exit 1
        realm_version_minor="$(grep REALM_VERSION_MINOR $version_file | awk '{print $3}' | tr -d ";")" || exit 1
        realm_version_patch="$(grep REALM_VERSION_PATCH $version_file | awk '{print $3}' | tr -d ";")" || exit 1
        echo "$realm_version_major.$realm_version_minor.$realm_version_patch"
        exit 0
        ;;

    "set-version")
        if [ "$OS" != "Darwin" ]; then
            echo "You can only set version when running Mac OS X"
            exit 1
        fi
            realm_version="$1"
            version_file="src/realm/objc/RLMVersion.h"
            realm_ver_major="$(echo "$realm_version" | cut -f1 -d.)" || exit 1
            realm_ver_minor="$(echo "$realm_version" | cut -f2 -d.)" || exit 1
            realm_ver_patch="$(echo "$realm_version" | cut -f3 -d.)" || exit 1

        sed -i '' -e "s/REALM_VERSION_MAJOR .*$/REALM_VERSION_MAJOR $realm_ver_major/" $version_file || exit 1
        sed -i '' -e "s/REALM_VERSION_MINOR .*$/REALM_VERSION_MINOR $realm_ver_minor/" $version_file || exit 1
        sed -i '' -e "s/REALM_VERSION_PATCH .*$/REALM_VERSION_PATCH $realm_ver_patch/" $version_file || exit 1
        exit 0
        ;;

    "clean")
        auto_configure || exit 1
        $MAKE clean || exit 1
        if [ "$OS" = "Darwin" ]; then
            for x in $IPHONE_PLATFORMS; do
                $MAKE BASE_DENOM="$x" clean || exit 1
            done
            $MAKE BASE_DENOM="ios" clean || exit 1
            if [ -e "$IPHONE_DIR" ]; then
                echo "Removing '$IPHONE_DIR'"
                rm -fr "$IPHONE_DIR/include" || exit 1
                rm -f "$IPHONE_DIR/librealm-objc-ios.a" "$IPHONE_DIR/librealm-objc-ios-dbg.a" || exit 1
                rmdir "$IPHONE_DIR" || exit 1
            fi
        fi
        echo "Done cleaning"
        exit 0
        ;;

    "ci-clean")
        # DO NOT USE THIS TARGET! IT WILL RESET YOUR WORKAREA IN A NON REVERSIBLE WAY!
        git reset --hard HEAD
        git clean -xfd
        (
            cd ../tightdb
            git reset --hard HEAD
            git clean -xfd
        )
        exit 0
        ;;

    "ci-test")
        mkdir -p test-reports || exit 1
        (
            cd ../tightdb
            mkdir -p install
            sh build.sh config $(pwd)/install
            sh build.sh build-iphone
            sh build.sh build
            sh build.sh install
        ) || exit 1
        (
            export REALM_CONFIG=../tightdb/install/bin/tightdb-config
            sh build.sh clean
            sh build.sh config
            sh build.sh build-iphone
            sh build.sh ios-framework
            sh build.sh build
            sh build.sh test-debug
            ) || exit 1
        (
            cd examples/RealmTableViewExample
            xctool -project RealmTableViewExample.xcodeproj -scheme RealmTableViewExample clean build CODE_SIGN_IDENTITY="" CODE_SIGNING_REQUIRED=NO
        ) || exit 1
        (
            cd examples/RealmPerformanceExample
            xctool -project RealmPerformanceExample.xcodeproj -scheme RealmPerformanceExample clean build CODE_SIGN_IDENTITY="" CODE_SIGNING_REQUIRED=NO
        ) || exit 1
        exit 0;
        ;;

    "build")
        auto_configure || exit 1
# FIXME: Our language binding requires that Objective-C ARC is enabled, which, in turn, is only available on a 64-bit architecture, so for now we cannot build a "fat" version.
#        TIGHTDB_ENABLE_FAT_BINARIES="1" $MAKE || exit 1
        $MAKE || exit 1
        realm_echo "Done building"
        exit 0
        ;;

    "build-iphone")
        auto_configure || exit 1
        iphone_sdks_avail="$(get_config_param "IPHONE_SDKS_AVAIL")" || exit 1
        if [ "$iphone_sdks_avail" != "yes" ]; then
            realm_abort "ERROR: iPhone SDKs were not found during configuration"
        fi
        iphone_core_lib="$(get_config_param "IPHONE_CORE_LIB")" || exit 1
        if [ "$iphone_core_lib" = "none" ]; then
            realm_abort "ERROR: Realm core library for iPhone was not found during configuration"
        fi
        if ! [ -e "$iphone_core_lib/libtightdb-ios.a" ]; then
            realm_abort "ERROR: Realm core library for iPhone is not available in '$iphone_core_lib'"
        fi
        temp_dir="$(mktemp -d /tmp/tightdb.objc.build-iphone.XXXX)" || exit 1
        xcode_home="$(get_config_param "XCODE_HOME")" || exit 1
        iphone_sdks="$(get_config_param "IPHONE_SDKS")" || exit 1
        iphone_include="$iphone_core_lib/include"
        path_list_prepend "PATH" "$iphone_core_lib" || exit 1
        export PATH
        for x in $iphone_sdks; do
            platform="$(printf "%s\n" "$x" | cut -d: -f1)" || exit 1
            sdk="$(printf "%s\n" "$x" | cut -d: -f2)" || exit 1
            archs="$(printf "%s\n" "$x" | cut -d: -f3 | sed 's/,/ /g')" || exit 1
            cflags_arch="-mios-version-min=5.0"
            for y in $archs; do
                word_list_append "cflags_arch" "-arch $y" || exit 1
            done
            sdk_root="$xcode_home/Platforms/$platform.platform/Developer/SDKs/$sdk"
            $MAKE -C "src/realm/objc" "librealm-objc-$platform.a" "librealm-objc-$platform-dbg.a" BASE_DENOM="$platform" CFLAGS_ARCH="$cflags_arch -isysroot $sdk_root -I$iphone_include" || exit 1
            mkdir "$temp_dir/$platform" || exit 1
            cp "src/realm/objc/librealm-objc-$platform.a"     "$temp_dir/$platform/librealm-objc.a"     || exit 1
            cp "src/realm/objc/librealm-objc-$platform-dbg.a" "$temp_dir/$platform/librealm-objc-dbg.a" || exit 1
        done
        mkdir -p "$IPHONE_DIR" || exit 1
        realm_echo "Creating '$IPHONE_DIR/librealm-objc-ios.a'"
        lipo "$temp_dir"/*/"librealm-objc.a" -create -output "$temp_dir/librealm-objc-ios.a" || exit 1
        libtool -static -o "$IPHONE_DIR/librealm-objc-ios.a" "$temp_dir/librealm-objc-ios.a" $(tightdb-config --libs) -L"$iphone_core_lib" || exit 1
        realm_echo "Creating '$IPHONE_DIR/librealm-objc-ios-dbg.a'"
        lipo "$temp_dir"/*/"librealm-objc-dbg.a" -create -output "$temp_dir/librealm-objc-ios-dbg.a" || exit 1
        libtool -static -o "$IPHONE_DIR/librealm-objc-ios-dbg.a" "$temp_dir/librealm-objc-ios-dbg.a" $(tightdb-config-dbg --libs) -L"$iphone_core_lib" || exit 1
        realm_echo "Copying headers to '$IPHONE_DIR/include'"
        mkdir -p "$IPHONE_DIR/include/realm/objc" || exit 1
        inst_headers="$(cd src/realm/objc && $MAKE --no-print-directory get-inst-headers)" || exit 1
        (cd "src/realm/objc" && cp $inst_headers "$REALM_OBJC_HOME/$IPHONE_DIR/include/realm/objc/") || exit 1
        realm_echo "Done building"
        exit 0
        ;;

    "ios-framework")
        if [ "$OS" != "Darwin" ]; then
	    echo "Framework for iOS can only be generated under Mac OS X"
	    exit 0
	fi
	realm_version="$(sh build.sh get-version)"
	FRAMEWORK=Realm.framework
	rm -rf "$FRAMEWORK" realm-ios*.zip || exit 1
	mkdir -p "$FRAMEWORK/Headers" || exit 1
	cp iphone-lib/librealm-objc-ios.a "$FRAMEWORK/Realm" || exit 1
	cp iphone-lib/include/realm/objc/*.h "$FRAMEWORK/Headers" || exit 1
	(cd "$FRAMEWORK/Headers" && mv realm.h Realm.h) || exit 1
	find "$FRAMEWORK/Headers" -name '*.h' -exec sed -i '' -e 's/import <realm\/objc\/\(.*\)>/import "\1"/g' {} \; || exit 1
	find "$FRAMEWORK/Headers" -name '*.h' -exec sed -i '' -e 's/include <realm\/objc\/\(.*\)>/include "\1"/g' {} \; || exit 1
	zip -r -q realm-ios-$realm_version.zip $FRAMEWORK || exit 1
	echo "Framework for iOS can be found in realm-ios-$realm_version.zip"
	exit 0
	;;

    "package-examples")
        if [ ! -e "Realm.framework" ]; then
            echo "No Realm.framework found. You run the ios-framework target to generate it."
            exit 0
        fi
        (
            cd examples
            for folder in $(ls -l | grep "^d" | awk '{ print $9 }'); do
                echo "Packaging $folder..."
                cp -Rf ../Realm.framework "$folder"
                sed -i '.bak' -e "s/\.\.\/\.\.\/Realm\.framework/Realm\.framework/" $folder/*.xcodeproj/project.pbxproj
                echo "The $folder Xcode project file was modified like this:"
                diff "$folder"/*.xcodeproj/project.pbxproj.bak "$folder"/*.xcodeproj/project.pbxproj
                zip -rq "$folder".zip "$folder" -x \*.bak
                mv -f "$folder"/*.xcodeproj/project.pbxproj.bak "$folder"/*.xcodeproj/project.pbxproj
            done
        ) || exit 1
        echo "The zipped examples are now available in the examples folder"
    ;;

    "test")
        auto_configure || exit 1
        $MAKE check-norun || exit 1
        TEMP_DIR="$(mktemp -d /tmp/tightdb.objc.test.XXXX)" || exit 1
        mkdir -p "$TEMP_DIR/unit-tests.xctest/Contents/MacOS" || exit 1
        cp "src/realm/objc/test/unit-tests" "$TEMP_DIR/unit-tests.xctest/Contents/MacOS/" || exit 1
        XCODE_HOME="$(xcode-select --print-path)" || exit 1
        path_list_prepend DYLD_LIBRARY_PATH "$REALM_OBJC_HOME/src/realm/objc" || exit 1
        export DYLD_LIBRARY_PATH
        OBJC_DISABLE_GC=YES
        "$XCODE_HOME/usr/bin/xctest" -XCTest All "$TEMP_DIR/unit-tests.xctest" || exit 1
        echo "Test passed"
        exit 0
        ;;

    "test-debug")
        auto_configure || exit 1
        $MAKE check-debug-norun || exit 1
        TEMP_DIR="$(mktemp -d /tmp/tightdb.objc.test-debug.XXXX)" || exit 1
        mkdir -p "$TEMP_DIR/unit-tests-dbg.xctest/Contents/MacOS" || exit 1
        cp "src/realm/objc/test/unit-tests-dbg" "$TEMP_DIR/unit-tests-dbg.xctest/Contents/MacOS/" || exit 1
        XCODE_HOME="$(xcode-select --print-path)" || exit 1
        path_list_prepend DYLD_LIBRARY_PATH "$REALM_OBJC_HOME/src/realm/objc" || exit 1
        export DYLD_LIBRARY_PATH
        OBJC_DISABLE_GC=YES
        "$XCODE_HOME/usr/bin/xctest" -XCTest All "$TEMP_DIR/unit-tests-dbg.xctest" || exit 1
        echo "Test passed"
        exit 0
        ;;

    "test-gdb")
        auto_configure || exit 1
        $MAKE check-debug-norun || exit 1
        TEMP_DIR="$(mktemp -d /tmp/tightdb.objc.test-gdb.XXXX)" || exit 1
        mkdir -p "$TEMP_DIR/unit-tests-dbg.xctest/Contents/MacOS" || exit 1
        cp "src/realm/objc/test/unit-tests-dbg" "$TEMP_DIR/unit-tests-dbg.xctest/Contents/MacOS/" || exit 1
        XCODE_HOME="$(xcode-select --print-path)" || exit 1
        path_list_prepend DYLD_LIBRARY_PATH "$REALM_OBJC_HOME/src/realm/objc" || exit 1
        export DYLD_LIBRARY_PATH
        OBJC_DISABLE_GC=YES
        gdb --args "$XCODE_HOME/usr/bin/xctest" -XCTest All "$TEMP_DIR/unit-tests-dbg.xctest"
        ;;

    "test-cover")
        auto_configure || exit 1
        $MAKE check-cover-norun || exit 1
        TEMP_DIR="$(mktemp -d /tmp/tightdb.objc.check-cover.XXXX)" || exit 1
        mkdir -p "$TEMP_DIR/unit-tests-cov.xctest/Contents/MacOS" || exit 1
        cp "src/realm/objc/test/unit-tests-cov" "$TEMP_DIR/unit-tests-cov.xctest/Contents/MacOS/" || exit 1
        XCODE_HOME="$(xcode-select --print-path)" || exit 1
        path_list_prepend DYLD_LIBRARY_PATH="$REALM_OBJC_HOME/src/realm/objc" || exit 1
        export DYLD_LIBRARY_PATH
        OBJC_DISABLE_GC=YES
        "$XCODE_HOME/usr/bin/xctest" -XCTest All "$TEMP_DIR/unit-tests-cov.xctest" || exit 1
        echo "Generating 'gcovr.xml'.."
        gcovr -f '.*/tightdb_objc/src/.*' -e '.*/test/.*' -x > gcovr.xml
        echo "Test passed."
        exit 0
        ;;

    "check-doc-examples")
        auto_configure || exit 1
        $MAKE check-doc-examples || exit 1
        ;;

    "test-examples")
        auto_configure || exit 1
        $MAKE test -C "examples" || exit 1
        ;;

    "install-report")
        has_installed=0
        install_libdir="$(get_config_param "INSTALL_LIBDIR")"
        find $install_libdir -name '*tightdb*' | while read f; do
            has_installed=1
            echo "  $f"
        done
        exit $has_installed
        ;;

    "show-install")
        temp_dir="$(mktemp -d /tmp/tightdb.objc.show-install.XXXX)" || exit 1
        mkdir "$temp_dir/fake-root" || exit 1
        DESTDIR="$temp_dir/fake-root" sh build.sh install >/dev/null || exit 1
        (cd "$temp_dir/fake-root" && find * \! -type d >"$temp_dir/list") || exit 1
        sed 's|^|/|' <"$temp_dir/list" || exit 1
        rm -fr "$temp_dir/fake-root" || exit 1
        rm "$temp_dir/list" || exit 1
        rmdir "$temp_dir" || exit 1
        exit 0
        ;;

    "install")
        require_config || exit 1
        $MAKE install-only DESTDIR="$DESTDIR" || exit 1
        realm_echo "Done installing"
        exit 0
        ;;

    "install-prod")
        require_config || exit 1
        $MAKE install-only DESTDIR="$DESTDIR" INSTALL_FILTER="shared-libs,progs" || exit 1
        realm_echo "Done installing"
        exit 0
        ;;

    "install-devel")
        require_config || exit 1
        $MAKE install-only DESTDIR="$DESTDIR" INSTALL_FILTER="static-libs,dev-progs,headers" || exit 1
        tigtdb_echo "Done installing"
        exit 0
        ;;

    "uninstall")
        require_config || exit 1
        $MAKE uninstall || exit 1
        echo "Done uninstalling"
        exit 0
        ;;

    "uninstall-prod")
        require_config || exit 1
        $MAKE uninstall INSTALL_FILTER="shared-libs,progs" || exit 1
        echo "Done uninstalling"
        exit 0
        ;;

    "uninstall-devel")
        require_config || exit 1
        $MAKE uninstall INSTALL_FILTER="static-libs,dev-progs,headers" || exit 1
        echo "Done uninstalling"
        exit 0
        ;;

    "test-installed")
        require_config || exit 1
        install_includedir="$(get_config_param "INSTALL_INCLUDEDIR")" || exit 1
        install_libdir="$(get_config_param "INSTALL_LIBDIR")" || exit 1
        export TIGHTDB_OBJC_INCLUDEDIR="$install_includedir"
        export TIGHTDB_OBJC_LIBDIR="$install_libdir"
        $MAKE -C "test-installed" clean || exit 1
        $MAKE -C "test-installed" check || exit 1
        echo "Test passed"
        exit 0
        ;;

    "docs")
        echo "Generating HTML docs..."
        appledoc    --project-name Realm \
                    --project-company "Realm" \
                    --include docs/source/realm.png \
                    --output docs \
                    -v `sh build.sh get-version` \
                    --create-html \
                    --no-create-docset \
                    --no-repeat-first-par \
                    --no-warn-missing-arg \
                    --no-warn-invalid-crossref \
                    --no-warn-undocumented-object \
                    --no-warn-undocumented-member \
                    --ignore src/realm/objc/RLMColumnProxy.h \
                    --ignore src/realm/objc/RLMProxy.h \
                    --ignore src/realm/objc/RLMQuery.h \
                    --ignore src/realm/objc/RLMType.h \
                    --ignore src/realm/objc/RLMVersion.h \
                    --ignore src/realm/objc/RLMDescriptor.h \
                    --ignore "src/realm/objc/test/*" \
<<<<<<< HEAD
                    --index-desc docs/source/index.md \
                    --template docs/templates \
                    --exit-threshold 2 \
=======
                    --index-desc doc/index.md \
                    --template doc/templates \
                    --exit-threshold 1 \
>>>>>>> 4b9db9b3
                    src/realm/objc/ || exit 1
        echo "Done generating HTML docs under docs/html/"

        echo "Generating docset docs..."
        appledoc    --project-name Realm \
                    --project-company "Realm" \
                    --include docs/source/realm.png \
                    --output docs/docset \
                    -v `sh build.sh get-version` \
                    --no-create-html \
                    --create-docset \
                    --no-install-docset \
                    --publish-docset \
                    --docset-feed-url "http://realm.io/docs/appledoc" \
                    --company-id "io.realm" \
                    --no-repeat-first-par \
                    --no-warn-missing-arg \
                    --no-warn-invalid-crossref \
                    --no-warn-undocumented-object \
                    --no-warn-undocumented-member \
                    --ignore src/realm/objc/RLMColumnProxy.h \
                    --ignore src/realm/objc/RLMProxy.h \
                    --ignore src/realm/objc/RLMQuery.h \
                    --ignore src/realm/objc/RLMType.h \
                    --ignore src/realm/objc/RLMVersion.h \
                    --ignore src/realm/objc/RLMDescriptor.h \
                    --ignore "src/realm/objc/test/*" \
<<<<<<< HEAD
                    --index-desc docs/source/index.md \
                    --template docs/templates \
                    --exit-threshold 2 \
=======
                    --index-desc doc/index.md \
                    --template doc/templates \
                    --exit-threshold 1 \
>>>>>>> 4b9db9b3
                    src/realm/objc/ || exit 1
        echo "Done generating Apple docset under docs/docset/"

        exit 0
        ;;

    "dist-copy")
        # Copy to distribution package
        TARGET_DIR="$1"
        if ! [ "$TARGET_DIR" -a -d "$TARGET_DIR" ]; then
            echo "Unspecified or bad target directory '$TARGET_DIR'" 1>&2
            exit 1
        fi
        TEMP_DIR="$(mktemp -d /tmp/tightdb.objc.copy.XXXX)" || exit 1
        cat >"$TEMP_DIR/include" <<EOF
/README.md
/build.sh
/common_funcs.sh
/Makefile
/src
/test-installed
/test-iphone
/doc
EOF
        cat >"$TEMP_DIR/exclude" <<EOF
.gitignore
EOF
        grep -E -v '^(#.*)?$' "$TEMP_DIR/include" >"$TEMP_DIR/include2" || exit 1
        grep -E -v '^(#.*)?$' "$TEMP_DIR/exclude" >"$TEMP_DIR/exclude2" || exit 1
        sed -e 's/\([.\[^$]\)/\\\1/g' -e 's|\*|[^/]*|g' -e 's|^\([^/]\)|^\\(.*/\\)\\{0,1\\}\1|' -e 's|^/|^|' -e 's|$|\\(/.*\\)\\{0,1\\}$|' "$TEMP_DIR/include2" >"$TEMP_DIR/include.bre" || exit 1
        sed -e 's/\([.\[^$]\)/\\\1/g' -e 's|\*|[^/]*|g' -e 's|^\([^/]\)|^\\(.*/\\)\\{0,1\\}\1|' -e 's|^/|^|' -e 's|$|\\(/.*\\)\\{0,1\\}$|' "$TEMP_DIR/exclude2" >"$TEMP_DIR/exclude.bre" || exit 1
        git ls-files >"$TEMP_DIR/files1" || exit 1
        grep -f "$TEMP_DIR/include.bre" "$TEMP_DIR/files1" >"$TEMP_DIR/files2" || exit 1
        grep -v -f "$TEMP_DIR/exclude.bre" "$TEMP_DIR/files2" >"$TEMP_DIR/files3" || exit 1
        tar czf "$TEMP_DIR/archive.tar.gz" -T "$TEMP_DIR/files3" || exit 1
        (cd "$TARGET_DIR" && tar xzmf "$TEMP_DIR/archive.tar.gz") || exit 1
        if ! [ "$TIGHTDB_DISABLE_MARKDOWN_TO_PDF" ]; then
            (cd "$TARGET_DIR" && pandoc README.md -o README.pdf) || exit 1
        fi
        exit 0
        ;;

    *)
        cat << EOF
Unspecified or bad mode '$MODE'.
Available modes are:
  config clean build build-iphone test test-debug test-gdb test-cover
  show-install install uninstall test-installed install-prod install-devel
  uninstall-prod uninstall-devel dist-copy ios-framework ci-test
  package-examples get-version set-version docs
EOF
        exit 1
        ;;

esac<|MERGE_RESOLUTION|>--- conflicted
+++ resolved
@@ -691,15 +691,9 @@
                     --ignore src/realm/objc/RLMVersion.h \
                     --ignore src/realm/objc/RLMDescriptor.h \
                     --ignore "src/realm/objc/test/*" \
-<<<<<<< HEAD
                     --index-desc docs/source/index.md \
                     --template docs/templates \
-                    --exit-threshold 2 \
-=======
-                    --index-desc doc/index.md \
-                    --template doc/templates \
                     --exit-threshold 1 \
->>>>>>> 4b9db9b3
                     src/realm/objc/ || exit 1
         echo "Done generating HTML docs under docs/html/"
 
@@ -727,15 +721,9 @@
                     --ignore src/realm/objc/RLMVersion.h \
                     --ignore src/realm/objc/RLMDescriptor.h \
                     --ignore "src/realm/objc/test/*" \
-<<<<<<< HEAD
                     --index-desc docs/source/index.md \
                     --template docs/templates \
-                    --exit-threshold 2 \
-=======
-                    --index-desc doc/index.md \
-                    --template doc/templates \
                     --exit-threshold 1 \
->>>>>>> 4b9db9b3
                     src/realm/objc/ || exit 1
         echo "Done generating Apple docset under docs/docset/"
 

--- conflicted
+++ resolved
@@ -34,37 +34,17 @@
     XCTAssertTrue(realm, @"Realm from disk should be valid");
 
     // Create new table in realm
-<<<<<<< HEAD
-    [manager writeUsingBlock:^(RLMRealm *realm) {
-        [RLMTestTable2 tableInRealm:realm named:@"test"];
-    }];
+    [realm beginWriteTransaction];
+    RLMTestTable2 *t = [RLMTestTable2 tableInRealm:realm named:@"test"];
 
-    RLMRealm *realm = [self realmPersistedAtTestPath];
-    RLMTestTable2 *t = [RLMTestTable2 tableInRealm:realm named:@"test"];
-    
-=======
-    [realm beginWriteTransaction];
-    [realm createTableWithName:@"test" asTableClass:[TestTableRealm class]];
-    TestTableRealm *t = [realm tableWithName:@"test" asTableClass:[TestTableRealm class]];
-
->>>>>>> d10d6412
     // Verify
     XCTAssertEqual(t.columnCount, (NSUInteger)2, @"Should have 2 columns");
     XCTAssertEqual(t.rowCount, (NSUInteger)0, @"Should have 0 rows");
 
     // Modify table
-<<<<<<< HEAD
-    [manager writeUsingBlock:^(RLMRealm *realm) {
-        RLMTestTable2 *t = [RLMTestTable2 tableInRealm:realm named:@"test"];
-        [t addRow:@[@"Test", @23]];
-    }];
+    [t addRow:@[@"Test", @23]];
+    [realm commitWriteTransaction];
 
-=======
-    t = [realm tableWithName:@"test" asTableClass:[TestTableRealm class]];
-    [t addFirst:@"Test" Second:YES];
-    [realm commitWriteTransaction];
-    
->>>>>>> d10d6412
     // Verify
     RLMRealm *realm2 = [self realmPersistedAtTestPath];
     RLMTestTable2 *t2 = [RLMTestTable2 tableInRealm:realm2 named:@"test"];

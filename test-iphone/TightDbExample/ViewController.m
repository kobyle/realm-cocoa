//
//  ViewController.m
//  TightDbExample
//

#import <Tightdb/Tightdb.h>

#import "ViewController.h"
#import "Utils.h"
#import "Performance.h"

TIGHTDB_TABLE_4(MyTable,
                Name,  String,
                Age,   Int,
                Hired, Bool,
                Spare, Int)

TIGHTDB_TABLE_2(MyTable2,
                Hired, Bool,
                Age,   Int)


@interface ViewController ()
@end
@implementation ViewController
{
    Utils *_utils;
}

#pragma mark - View code
- (void)viewDidLoad
{
    [super viewDidLoad];
    [[UIApplication sharedApplication] setNetworkActivityIndicatorVisible:YES];
    self.view = [[UIScrollView alloc] initWithFrame:self.view.bounds];
    _utils = [[Utils alloc] initWithView:(UIScrollView *)self.view];
    [self testGroup];
    dispatch_async(dispatch_get_global_queue(DISPATCH_QUEUE_PRIORITY_DEFAULT, 0), ^{
        
        dispatch_async(dispatch_get_main_queue(), ^{
            [_utils OutGroup:GROUP_RUN msg:[NSString stringWithFormat:@""]];
        });
        
        Performance *perf = [[Performance alloc] initWithUtils:_utils];
        [perf testInsert];
        [perf testFetch];
        [perf testFetchSparse];
        [perf testFetchAndIterate];
        [perf testUnqualifiedFetchAndIterate];
        [perf testWriteToDisk];
        [perf testReadTransaction];
        [perf testWriteTransaction];
        [[UIApplication sharedApplication] setNetworkActivityIndicatorVisible:NO];
    });

}


- (BOOL)shouldAutorotateToInterfaceOrientation:(UIInterfaceOrientation)interfaceOrientation
{
    if ([[UIDevice currentDevice] userInterfaceIdiom] == UIUserInterfaceIdiomPhone) {
        return (interfaceOrientation != UIInterfaceOrientationPortraitUpsideDown);
    } else {
        return YES;
    }
}

#pragma mark - Example code


- (void)testGroup
{
   // TDBTransaction *group = [TDBTransaction group];
    // Create new table in group
    TDBContext *context = [TDBContext contextWithPersistenceToFile:@"employees.tightdb" error:nil];
    
    [context writeWithBlock:^BOOL(TDBTransaction *group) {
        
        MyTable *table = [group createTableWithName:@"employees" asTableClass:[MyTable class]];
        
        // Add some rows
        [table addName:@"John" Age:20 Hired:YES Spare:0];
        [table addName:@"Mary" Age:21 Hired:NO Spare:0];
        [table addName:@"Lars" Age:21 Hired:YES Spare:0];
        [table addName:@"Phil" Age:43 Hired:NO Spare:0];
        [table addName:@"Anni" Age:54 Hired:YES Spare:0];
        
        NSLog(@"MyTable Size: %i", [table rowCount]);
        
        //------------------------------------------------------
        
        size_t row;
        row = [table.Name find:@"Philip"];              // row = (size_t)-1
        NSLog(@"Philip: %zu", row);
        [_utils Eval:row==-1 msg:@"Philip should not be there"];
        row = [table.Name find:@"Mary"];
        NSLog(@"Mary: %zu", row);
        [_utils Eval:row==1 msg:@"Mary should have been there"];
        
        MyTableView *view = [[[table where].Age columnIsEqualTo:21] findAll];
        size_t cnt = [view rowCount];                      // cnt = 2
        [_utils Eval:cnt == 2 msg:@"Should be two rows in view"];
        
        //------------------------------------------------------
        
        MyTable2 *table2 = [[MyTable2 alloc] init];
        
        // Add some rows
        [table2 addHired:YES Age:20];
        [table2 addHired:NO Age:21];
        [table2 addHired:YES Age:22];
        [table2 addHired:NO Age:43];
        [table2 addHired:YES Age:54];
        
        // Create query (current employees between 20 and 30 years old)
        MyTable2Query *q = [[[table2 where].Hired columnIsEqualTo:YES]
                             .Age   columnIsBetween:20 and_:30];
        
        // Get number of matching entries
        NSLog(@"Query count: %i", [q countRows]);
        [_utils Eval:[q countRows] == 2 msg:@"Expected 2 rows in query"];
        
        
        // Get the average age - currently only a low-level interface!
        double avg = [q.Age avg];
        NSLog(@"Average: %f", avg);
        [_utils Eval: avg== 21.0 msg:@"Expected 20.5 average"];
        
        // Execute the query and return a table (view)
        TDBView *res = [q findAll];
        for (size_t i = 0; i < [res rowCount]; i++) {
            // cursor missing. Only low-level interface!
            NSLog(@"%zu: is %lld years old",i , [res TDB_intInColumnWithIndex:i atRowIndex:i]);
        }
        
        //------------------------------------------------------
        
        NSFileManager *manager = [NSFileManager defaultManager];
        [manager removeItemAtPath:[_utils pathForDataFile:@"employees.tightdb"] error:nil];
        
        // Write to disk
        //[group writeContextToFile:[_utils pathForDataFile:@"employees.tightdb"] withError:nil];
        
        return YES;

    } error:nil];
    
    // Load a group from disk (and print contents)
    
    context = [TDBContext contextWithPersistenceToFile:[_utils pathForDataFile:@"employees.tightdb"] error:nil];
    
    [context writeWithBlock:^BOOL(TDBTransaction *transaction) {
        MyTable *diskTable = [transaction getTableWithName:@"employees" asTableClass:[MyTable class]];
        
        [diskTable addName:@"Anni" Age:54 Hired:YES Spare:0];
        [diskTable insertEmptyRowAtIndex:2 Name:@"Thomas" Age:41 Hired:NO Spare:1];
        NSLog(@"Disktable size: %i", [diskTable rowCount]);
        for (size_t i = 0; i < [diskTable rowCount]; i++) {
<<<<<<< HEAD
            MyTableRow *row = [diskTable rowAtIndex:i];
            NSLog(@"%zu: %@", i, row.Name);
            NSLog(@"%zu: %@", i, [diskTable stringInColumnWithIndex:0 atRowIndex:i]);
=======
            MyTableRow *cursor = [diskTable rowAtIndex:i];
            NSLog(@"%zu: %@", i, [cursor Name]);
            NSLog(@"%zu: %@", i, cursor.Name);
            NSLog(@"%zu: %@", i, [diskTable TDB_stringInColumnWithIndex:0 atRowIndex:i]);
>>>>>>> 2d1f470d
        }
        
        // Write same group to memory buffer
       //buffer = [transaction writeContextToBuffer];
        return YES;
    } error:nil];


    
    [context readWithBlock:^(TDBTransaction *transaction) {
        
        MyTable *diskTable = [transaction getTableWithName:@"employees" asTableClass:[MyTable class]];
        
        // 1: Iterate over table
        for (MyTableRow *row in diskTable)
        {
            [_utils Eval:YES msg:@"Enumerator running"];
            NSLog(@"From disk: %@ is %lld years old.", row.Name, row.Age);
        }
        
        // Do a query, and get all matches as TableView
        MyTableView *v = [[[[diskTable where].Hired columnIsEqualTo:YES].Age columnIsBetween:20 and_:30] findAll];
        NSLog(@"View count: %i", [v rowCount]);
        // 2: Iterate over the resulting TableView
        for (MyTableRow *row in v) {
            NSLog(@"%@ is %lld years old.", row.Name, row.Age);
        }
        
        // 3: Iterate over query (lazy)
        
        MyTableQuery *qe = [[diskTable where].Age columnIsEqualTo:21];
        NSLog(@"Query lazy count: %i", [qe countRows]);
        for (MyTableRow *row in qe) {
            NSLog(@"%@ is %lld years old.", row.Name, row.Age);
        }
    }];

   

}


@end


<|MERGE_RESOLUTION|>--- conflicted
+++ resolved
@@ -156,16 +156,9 @@
         [diskTable insertEmptyRowAtIndex:2 Name:@"Thomas" Age:41 Hired:NO Spare:1];
         NSLog(@"Disktable size: %i", [diskTable rowCount]);
         for (size_t i = 0; i < [diskTable rowCount]; i++) {
-<<<<<<< HEAD
             MyTableRow *row = [diskTable rowAtIndex:i];
             NSLog(@"%zu: %@", i, row.Name);
-            NSLog(@"%zu: %@", i, [diskTable stringInColumnWithIndex:0 atRowIndex:i]);
-=======
-            MyTableRow *cursor = [diskTable rowAtIndex:i];
-            NSLog(@"%zu: %@", i, [cursor Name]);
-            NSLog(@"%zu: %@", i, cursor.Name);
             NSLog(@"%zu: %@", i, [diskTable TDB_stringInColumnWithIndex:0 atRowIndex:i]);
->>>>>>> 2d1f470d
         }
         
         // Write same group to memory buffer
